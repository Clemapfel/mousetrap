--- conflicted
+++ resolved
@@ -19,23 +19,12 @@
 
 int main()
 {
-<<<<<<< HEAD
-=======
     mousetrap::FORCE_GL_DISABLED = true;
 
     // declare application
->>>>>>> c69d0115
     auto app = Application("test.app");
     app.connect_signal_activate([](Application& app)
     {
-        auto window = Window(app);
-        static auto child = LevelBar(0, 1);
-        auto scale = Scale(0, 1, 0.01);
-        scale.connect_signal_value_changed([](Scale& self){
-            child.set_value(self.get_value());
-        });
-        child.set_value(scale.get_value());
-
         StyleManager::add_css(R"(
             @keyframes example {
               from {background-color: red;}
@@ -48,7 +37,6 @@
                 animation-duration: 4s;
             }
 
-<<<<<<< HEAD
             .custom levelbar>trough>block.low {
                 background-color: red;
             }
@@ -76,23 +64,4 @@
         window.present();
     });
     return app.run();
-=======
-        auto area = RenderArea(AntiAliasingQuality::GOOD);
-        auto shape = Shape::Rectangle({-0.5, 0.5}, {1, 1});
-        auto shader = Shader();
-        auto blend_mode = BlendMode::MAX;
-        auto transform = GLTransform();
-        auto task = RenderTask(shape, &shader, transform, blend_mode);
-        area.add_render_task(task);
-
-        window.set_child(area);
-        window.present();
-    });
-
-    auto* t = new std::thread([&](){
-        app.run();
-    });
-
-    std::this_thread::sleep_for(std::chrono::seconds(5));
->>>>>>> c69d0115
 }